--- conflicted
+++ resolved
@@ -32,10 +32,6 @@
 #include "velox/parse/Expressions.h"
 #include "velox/parse/TypeResolver.h"
 #include "velox/experimental/cudf/exec/Utilities.h"
-
-#include "velox/experimental/cudf/connectors/parquet/ParquetTableHandle.h"
-#include "velox/experimental/cudf/exec/ToCudf.h"
-#include "velox/experimental/cudf/tests/utils/ParquetConnectorTestBase.h"
 
 #include "velox/experimental/cudf/connectors/parquet/ParquetTableHandle.h"
 #include "velox/experimental/cudf/exec/ToCudf.h"
@@ -115,34 +111,6 @@
       .endTableScan();
 }
 
-PlanBuilder& PlanBuilder::cudftableScan(
-    const std::string& tableName,
-    const RowTypePtr& outputType,
-    const std::unordered_map<std::string, std::string>& columnAliases,
-    const std::vector<std::string>& subfieldFilters,
-    const std::string& remainingFilter,
-    const RowTypePtr& dataColumns,
-    const std::unordered_map<
-        std::string,
-        std::shared_ptr<connector::ColumnHandle>>& assignments) {
-  auto tableHandle =
-      std::make_shared<cudf_velox::connector::parquet::ParquetTableHandle>(
-          cudf_velox::exec::test::kParquetConnectorId,
-          tableName,
-          /*filterPushdownEnabled*/ false,
-          dataColumns);
-  return TableScanBuilder(*this)
-      .tableName(tableName)
-      .tableHandle(tableHandle)
-      .outputType(outputType)
-      .columnAliases(columnAliases)
-      .subfieldFilters(subfieldFilters)
-      .remainingFilter(remainingFilter)
-      .dataColumns(dataColumns)
-      .assignments(assignments)
-      .endTableScan();
-}
-
 PlanBuilder& PlanBuilder::tpchTableScan(
     tpch::Table table,
     std::vector<std::string>&& columnNames,
@@ -252,22 +220,15 @@
 
   if (!tableHandle_) {
     // if cudfIsRegistered, then use cudftableScan tableHandle_ here.
-<<<<<<< HEAD
-    if (facebook::velox::cudf_velox::cudfIsRegistered()) {
-=======
     if (facebook::velox::cudf_velox::cudfIsRegistered() &&
         facebook::velox::cudf_velox::isEnabledcudfTableScan()) {
->>>>>>> 98a9b53d
       // TODO error out if it has filters.
       tableHandle_ =
           std::make_shared<cudf_velox::connector::parquet::ParquetTableHandle>(
               cudf_velox::exec::test::kParquetConnectorId,
               tableName_,
               /*filterPushdownEnabled*/ false,
-<<<<<<< HEAD
-=======
               remainingFilterExpr,
->>>>>>> 98a9b53d
               dataColumns_);
     } else {
       tableHandle_ = std::make_shared<HiveTableHandle>(
