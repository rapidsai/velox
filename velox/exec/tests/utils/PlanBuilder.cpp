--- conflicted
+++ resolved
@@ -284,29 +284,18 @@
   }
 
   if (!tableHandle_) {
-<<<<<<< HEAD
-    if (facebook::velox::cudf_velox::cudfIsRegistered() &&
-        facebook::velox::connector::getAllConnectors().count(
-            cudf_velox::exec::test::kParquetConnectorId) > 0 &&
-        facebook::velox::cudf_velox::isEnabledcudfTableScan()) {
-=======
     // if isCudfRegistered, then use cudftableScan tableHandle_ here.
     if (facebook::velox::cudf_velox::isCudfRegistered() &&
         facebook::velox::connector::getAllConnectors().count(
             cudf_velox::exec::test::kParquetConnectorId) > 0 &&
         facebook::velox::cudf_velox::isEnabledcudfTableScan()) {
-      // TODO error out if it has filters.
->>>>>>> 08e2d68c
       tableHandle_ =
           std::make_shared<cudf_velox::connector::parquet::ParquetTableHandle>(
               cudf_velox::exec::test::kParquetConnectorId,
               tableName_,
               /*filterPushdownEnabled*/ false,
-<<<<<<< HEAD
               subfieldFilterExpr,
               remainingFilterExpr,
-=======
->>>>>>> 08e2d68c
               dataColumns_);
     } else {
       tableHandle_ = std::make_shared<HiveTableHandle>(
