/*
 * Copyright (c) Facebook, Inc. and its affiliates.
 *
 * Licensed under the Apache License, Version 2.0 (the "License");
 * you may not use this file except in compliance with the License.
 * You may obtain a copy of the License at
 *
 *     http://www.apache.org/licenses/LICENSE-2.0
 *
 * Unless required by applicable law or agreed to in writing, software
 * distributed under the License is distributed on an "AS IS" BASIS,
 * WITHOUT WARRANTIES OR CONDITIONS OF ANY KIND, either express or implied.
 * See the License for the specific language governing permissions and
 * limitations under the License.
 */

#include <cstdlib>
#include <memory>
#include <string_view>

<<<<<<< HEAD
#include "velox/experimental/cudf/exec/Utilities.h"

=======
#include <common/base/Exceptions.h>
>>>>>>> 97cb06e0
#include <rmm/mr/device/arena_memory_resource.hpp>
#include <rmm/mr/device/cuda_async_memory_resource.hpp>
#include <rmm/mr/device/cuda_memory_resource.hpp>
#include <rmm/mr/device/device_memory_resource.hpp>
#include <rmm/mr/device/managed_memory_resource.hpp>
#include <rmm/mr/device/owning_wrapper.hpp>
#include <rmm/mr/device/pool_memory_resource.hpp>

<<<<<<< HEAD
#include <cudf/detail/utilities/stream_pool.hpp>
=======
#include <cudf/concatenate.hpp>
#include <cudf/utilities/default_stream.hpp>
>>>>>>> 97cb06e0
#include <cudf/utilities/error.hpp>
#include <cudf/utilities/memory_resource.hpp>

#include "velox/experimental/cudf/exec/Utilities.h"

namespace facebook::velox::cudf_velox {

namespace {
auto make_cuda_mr() {
  return std::make_shared<rmm::mr::cuda_memory_resource>();
}

auto make_pool_mr() {
  return rmm::mr::make_owning_wrapper<rmm::mr::pool_memory_resource>(
      make_cuda_mr(), rmm::percent_of_free_device_memory(50));
}

auto make_async_mr() {
  return std::make_shared<rmm::mr::cuda_async_memory_resource>();
}

auto make_managed_mr() {
  return std::make_shared<rmm::mr::managed_memory_resource>();
}

auto make_arena_mr() {
  return rmm::mr::make_owning_wrapper<rmm::mr::arena_memory_resource>(
      make_cuda_mr());
}

auto make_managed_pool_mr() {
  return rmm::mr::make_owning_wrapper<rmm::mr::pool_memory_resource>(
      make_managed_mr(), rmm::percent_of_free_device_memory(50));
}
} // namespace

std::shared_ptr<rmm::mr::device_memory_resource> create_memory_resource(
    std::string_view mode) {
  if (mode == "cuda")
    return make_cuda_mr();
  if (mode == "pool")
    return make_pool_mr();
  if (mode == "async")
    return make_async_mr();
  if (mode == "arena")
    return make_arena_mr();
  if (mode == "managed")
    return make_managed_mr();
  if (mode == "managed_pool")
    return make_managed_pool_mr();
  throw cudf::logic_error(
      "Unknown memory resource mode: " + std::string(mode) +
      "\nExpecting: cuda, pool, async, arena, managed, or managed_pool");
}

cudf::detail::cuda_stream_pool& cudfGlobalStreamPool() {
  return cudf::detail::global_cuda_stream_pool();
};

bool cudfDebugEnabled() {
  const char* env_cudf_debug = std::getenv("VELOX_CUDF_DEBUG");
  return env_cudf_debug != nullptr && std::stoi(env_cudf_debug);
}

std::unique_ptr<cudf::table> concatenateTables(
    std::vector<std::unique_ptr<cudf::table>> tables) {
  // Check for empty vector
  VELOX_CHECK_GT(tables.size(), 0);

  if (tables.size() == 1) {
    return std::move(tables[0]);
  }
  std::vector<cudf::table_view> tableViews;
  tableViews.reserve(tables.size());
  std::transform(
      tables.begin(),
      tables.end(),
      std::back_inserter(tableViews),
      [&](auto const& tbl) { return tbl->view(); });
  return cudf::concatenate(
      tableViews,
      cudf::get_default_stream(),
      cudf::get_current_device_resource_ref());
}

} // namespace facebook::velox::cudf_velox<|MERGE_RESOLUTION|>--- conflicted
+++ resolved
@@ -18,12 +18,10 @@
 #include <memory>
 #include <string_view>
 
-<<<<<<< HEAD
 #include "velox/experimental/cudf/exec/Utilities.h"
 
-=======
 #include <common/base/Exceptions.h>
->>>>>>> 97cb06e0
+
 #include <rmm/mr/device/arena_memory_resource.hpp>
 #include <rmm/mr/device/cuda_async_memory_resource.hpp>
 #include <rmm/mr/device/cuda_memory_resource.hpp>
@@ -32,16 +30,11 @@
 #include <rmm/mr/device/owning_wrapper.hpp>
 #include <rmm/mr/device/pool_memory_resource.hpp>
 
-<<<<<<< HEAD
 #include <cudf/detail/utilities/stream_pool.hpp>
-=======
 #include <cudf/concatenate.hpp>
 #include <cudf/utilities/default_stream.hpp>
->>>>>>> 97cb06e0
 #include <cudf/utilities/error.hpp>
 #include <cudf/utilities/memory_resource.hpp>
-
-#include "velox/experimental/cudf/exec/Utilities.h"
 
 namespace facebook::velox::cudf_velox {
 
@@ -103,7 +96,8 @@
 }
 
 std::unique_ptr<cudf::table> concatenateTables(
-    std::vector<std::unique_ptr<cudf::table>> tables) {
+    std::vector<std::unique_ptr<cudf::table>> tables,
+    rmm::cuda_stream_view stream) {
   // Check for empty vector
   VELOX_CHECK_GT(tables.size(), 0);
 
@@ -119,7 +113,7 @@
       [&](auto const& tbl) { return tbl->view(); });
   return cudf::concatenate(
       tableViews,
-      cudf::get_default_stream(),
+      stream,
       cudf::get_current_device_resource_ref());
 }
 
