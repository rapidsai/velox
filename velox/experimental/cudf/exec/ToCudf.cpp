--- conflicted
+++ resolved
@@ -112,19 +112,14 @@
   auto is_supported_gpu_operator =
       [is_filter_project_supported,
        is_join_supported](const exec::Operator* op) {
-<<<<<<< HEAD
-        return is_any_of<exec::OrderBy>(op) ||
-            is_filter_project_supported(op) || is_join_supported(op)  ||
-            (is_any_of<exec::TableScan>(op) && isEnabledcudfTableScan());
-=======
         return is_any_of<
                    exec::OrderBy,
                    exec::HashAggregation,
                    exec::Limit,
                    exec::LocalPartition,
                    exec::LocalExchange>(op) ||
-            is_filter_project_supported(op) || is_join_supported(op);
->>>>>>> 5529c0a5
+            is_filter_project_supported(op) || is_join_supported(op) ||
+            (is_any_of<exec::TableScan>(op) && isEnabledcudfTableScan());
       };
 
   std::vector<bool> is_supported_gpu_operators(operators.size());
@@ -144,19 +139,14 @@
   };
   auto produces_gpu_output = [is_filter_project_supported,
                               is_join_supported](const exec::Operator* op) {
-<<<<<<< HEAD
-    return is_any_of<exec::OrderBy>(op) || is_filter_project_supported(op) ||
-        (is_any_of<exec::HashProbe>(op) && is_join_supported(op)) ||
-        (is_any_of<exec::TableScan>(op) && isEnabledcudfTableScan());
-=======
     return is_any_of<
                exec::OrderBy,
                exec::HashAggregation,
                exec::Limit,
                exec::LocalExchange>(op) ||
         is_filter_project_supported(op) ||
-        (is_any_of<exec::HashProbe>(op) && is_join_supported(op));
->>>>>>> 5529c0a5
+        (is_any_of<exec::HashProbe>(op) && is_join_supported(op)) ||
+        (is_any_of<exec::TableScan>(op) && isEnabledcudfTableScan());
   };
 
   int32_t operatorsOffset = 0;
