/*
 * Copyright (c) Facebook, Inc. and its affiliates.
 *
 * Licensed under the Apache License, Version 2.0 (the "License");
 * you may not use this file except in compliance with the License.
 * You may obtain a copy of the License at
 *
 *     http://www.apache.org/licenses/LICENSE-2.0
 *
 * Unless required by applicable law or agreed to in writing, software
 * distributed under the License is distributed on an "AS IS" BASIS,
 * WITHOUT WARRANTIES OR CONDITIONS OF ANY KIND, either express or implied.
 * See the License for the specific language governing permissions and
 * limitations under the License.
 */

#include "velox/experimental/cudf/exec/ToCudf.h"
#include <cuda.h>
#include <cudf/detail/nvtx/ranges.hpp>
#include "velox/exec/Driver.h"
#include "velox/exec/FilterProject.h"
#include "velox/exec/HashBuild.h"
#include "velox/exec/HashProbe.h"
#include "velox/exec/Operator.h"
#include "velox/exec/OrderBy.h"
#include "velox/exec/TableScan.h"
#include "velox/experimental/cudf/exec/CudfConversion.h"
#include "velox/experimental/cudf/exec/CudfFilterProject.h"
#include "velox/experimental/cudf/exec/CudfHashJoin.h"
#include "velox/experimental/cudf/exec/CudfOrderBy.h"
#include "velox/experimental/cudf/exec/Utilities.h"

#include <iostream>

namespace facebook::velox::cudf_velox {

template <class... Deriveds, class Base>
bool is_any_of(const Base* p) {
  return ((dynamic_cast<const Deriveds*>(p) != nullptr) || ...);
}

static bool _cudfIsRegistered = false;

bool CompileState::compile() {
  if (cudfDebugEnabled()) {
    std::cout << "Calling cudfDriverAdapter" << std::endl;
  }

  auto operators = driver_.operators();
  auto& nodes = planNodes_;

  if (cudfDebugEnabled()) {
    std::cout << "Number of operators: " << operators.size() << std::endl;
    for (auto& op : operators) {
      std::cout << "  Operator: ID " << op->operatorId() << ": "
                << op->toString() << std::endl;
    }
    std::cout << "Number of plan nodes: " << nodes.size() << std::endl;
    for (auto& node : nodes) {
      std::cout << "  Plan node: ID " << node->id() << ": " << node->toString();
    }
  }

  // Make sure operator states are initialized.  We will need to inspect some of
  // them during the transformation.
  driver_.initializeOperators();

  bool replacements_made = false;
  auto ctx = driver_.driverCtx();

  // Get plan node by id lookup.
  auto get_plan_node = [&](const core::PlanNodeId& id) {
    auto it =
        std::find_if(nodes.cbegin(), nodes.cend(), [&id](const auto& node) {
          return node->id() == id;
        });
    VELOX_CHECK(it != nodes.end());
    return *it;
  };

<<<<<<< HEAD
  auto is_supported_gpu_operator = [](const exec::Operator* op) {
    return is_any_of<
        exec::TableScan,
        exec::HashBuild,
        exec::HashProbe,
        exec::OrderBy>(op);
=======
  auto is_filter_project_supported = [](const exec::Operator* op) {
    auto filter_project_op = dynamic_cast<const exec::FilterProject*>(op);
    return filter_project_op != nullptr &&
        !((filter_project_op->exprsAndProjection().hasFilter));
>>>>>>> 5bd42c3f
  };

  auto is_supported_gpu_operator =
      [is_filter_project_supported](const exec::Operator* op) {
        return is_any_of<exec::HashBuild, exec::HashProbe, exec::OrderBy>(op) ||
            is_filter_project_supported(op);
      };
  std::vector<bool> is_supported_gpu_operators(operators.size());
  std::transform(
      operators.begin(),
      operators.end(),
      is_supported_gpu_operators.begin(),
      is_supported_gpu_operator);
<<<<<<< HEAD
  auto accepts_gpu_input = [](const exec::Operator* op) {
    return is_any_of<exec::HashBuild, exec::HashProbe, exec::OrderBy>(op);
  };
  auto produces_gpu_output = [](const exec::Operator* op) {
    return is_any_of<exec::TableScan, exec::HashProbe, exec::OrderBy>(op);
  };
=======
  auto accepts_gpu_input =
      [is_filter_project_supported](const exec::Operator* op) {
        return is_any_of<exec::HashBuild, exec::HashProbe, exec::OrderBy>(op) ||
            is_filter_project_supported(op);
      };
  auto produces_gpu_output =
      [is_filter_project_supported](const exec::Operator* op) {
        return is_any_of<exec::HashProbe, exec::OrderBy>(op) ||
            is_filter_project_supported(op);
      };
>>>>>>> 5bd42c3f

  int32_t operatorsOffset = 0;
  for (int32_t operatorIndex = 0; operatorIndex < operators.size();
       ++operatorIndex) {
    std::vector<std::unique_ptr<exec::Operator>> replace_op;

    exec::Operator* oper = operators[operatorIndex];
    auto replacingOperatorIndex = operatorIndex + operatorsOffset;
    VELOX_CHECK(oper);

    bool const previous_operator_is_not_gpu =
        (operatorIndex > 0 and !is_supported_gpu_operators[operatorIndex - 1]);
    bool const next_operator_is_not_gpu =
        (operatorIndex < operators.size() - 1 and
         !is_supported_gpu_operators[operatorIndex + 1]);

    auto id = oper->operatorId();
    if (previous_operator_is_not_gpu and accepts_gpu_input(oper)) {
      auto plan_node = get_plan_node(oper->planNodeId());
      replace_op.push_back(std::make_unique<CudfFromVelox>(
          id, plan_node->outputType(), ctx, plan_node->id() + "-from-velox"));
      replace_op.back()->initialize();
    }

    // This is used to denote if the current operator is kept or replaced.
    auto keep_operator = 0;
    // TableScan
    if (auto scanOp = dynamic_cast<exec::TableScan*>(oper)) {
      auto plan_node = std::dynamic_pointer_cast<const core::TableScanNode>(
          get_plan_node(scanOp->planNodeId()));
      VELOX_CHECK(plan_node != nullptr);
      keep_operator = 1;
    } else if (auto joinBuildOp = dynamic_cast<exec::HashBuild*>(oper)) {
      auto plan_node = std::dynamic_pointer_cast<const core::HashJoinNode>(
          get_plan_node(joinBuildOp->planNodeId()));
      VELOX_CHECK(plan_node != nullptr);
      // From-Velox (optional)
      replace_op.push_back(
          std::make_unique<CudfHashJoinBuild>(id, ctx, plan_node));
      replace_op.back()->initialize();
    } else if (auto joinProbeOp = dynamic_cast<exec::HashProbe*>(oper)) {
      auto plan_node = std::dynamic_pointer_cast<const core::HashJoinNode>(
          get_plan_node(joinProbeOp->planNodeId()));
      VELOX_CHECK(plan_node != nullptr);
      // From-Velox (optional)
      replace_op.push_back(
          std::make_unique<CudfHashJoinProbe>(id, ctx, plan_node));
      replace_op.back()->initialize();
      // To-Velox (optional)
    } else if (auto orderByOp = dynamic_cast<exec::OrderBy*>(oper)) {
      auto id = orderByOp->operatorId();
      auto plan_node = std::dynamic_pointer_cast<const core::OrderByNode>(
          get_plan_node(orderByOp->planNodeId()));
      VELOX_CHECK(plan_node != nullptr);
      // From-velox (optional)
      replace_op.push_back(std::make_unique<CudfOrderBy>(id, ctx, plan_node));
      replace_op.back()->initialize();
      // To-velox (optional)
    } else if (is_filter_project_supported(oper)) {
      auto filterProjectOp = dynamic_cast<exec::FilterProject*>(oper);
      auto info = filterProjectOp->exprsAndProjection();
      auto& id_projections = filterProjectOp->identityProjections();
      auto plan_node = std::dynamic_pointer_cast<const core::ProjectNode>(
          get_plan_node(filterProjectOp->planNodeId()));
      // If filter doesn't exist then project should definitely exist so this
      // should never hit
      VELOX_CHECK(plan_node != nullptr);
      replace_op.push_back(std::make_unique<CudfFilterProject>(
          id, ctx, info, id_projections, nullptr, plan_node));
      replace_op.back()->initialize();
    }

    if (next_operator_is_not_gpu and produces_gpu_output(oper)) {
      auto plan_node = get_plan_node(oper->planNodeId());
      replace_op.push_back(std::make_unique<CudfToVelox>(
          id, plan_node->outputType(), ctx, plan_node->id() + "-to-velox"));
      replace_op.back()->initialize();
    }

    if (not replace_op.empty()) {
      operatorsOffset +=
          replace_op.size() - 1 + keep_operator; // Check this "- 1"
      [[maybe_unused]] auto replaced = driverFactory_.replaceOperators(
          driver_,
          replacingOperatorIndex + keep_operator,
          replacingOperatorIndex + 1,
          std::move(replace_op));
      replacements_made = true;
    }
  }

  if (cudfDebugEnabled()) {
    operators = driver_.operators();
    std::cout << "Number of new operators: " << operators.size() << std::endl;
    for (auto& op : operators) {
      std::cout << "  Operator: ID " << op->operatorId() << ": "
                << op->toString() << std::endl;
    }
  }
  return replacements_made;
}

struct cudfDriverAdapter {
  std::shared_ptr<rmm::mr::device_memory_resource> mr_;
  std::shared_ptr<std::vector<std::shared_ptr<core::PlanNode const>>>
      planNodes_;

  cudfDriverAdapter(std::shared_ptr<rmm::mr::device_memory_resource> mr)
      : mr_(mr) {
    if (cudfDebugEnabled()) {
      std::cout << "cudfDriverAdapter constructor" << std::endl;
    }
    planNodes_ =
        std::make_shared<std::vector<std::shared_ptr<core::PlanNode const>>>();
  }

  ~cudfDriverAdapter() {
    if (cudfDebugEnabled()) {
      std::cout << "cudfDriverAdapter destructor" << std::endl;
      printf(
          "cached planNodes_ %p, %ld\n",
          planNodes_.get(),
          planNodes_.use_count());
    }
  }

  // Call operator needed by DriverAdapter
  bool operator()(const exec::DriverFactory& factory, exec::Driver& driver) {
    auto state = CompileState(factory, driver, *planNodes_);
    // Stored planNodes_ from inspect.
    if (cudfDebugEnabled()) {
      printf("driver.planNodes_=%p\n", planNodes_.get());
    }
    auto res = state.compile();
    return res;
  }

  // Iterate recursively and store them in the planNodes_.
  void storePlanNodes(const std::shared_ptr<const core::PlanNode>& planNode) {
    const auto& sources = planNode->sources();
    for (int32_t i = 0; i < sources.size(); ++i) {
      storePlanNodes(sources[i]);
    }
    planNodes_->push_back(planNode);
  }

  // Call operator needed by plan inspection
  void operator()(const core::PlanFragment& planFragment) {
    // signature: std::function<void(const core::PlanFragment&)> inspect;
    // call: adapter.inspect(planFragment);
    planNodes_->clear();
    if (cudfDebugEnabled()) {
      std::cout << "Inspecting PlanFragment" << std::endl;
    }
    if (planNodes_) {
      storePlanNodes(planFragment.planNode);
    }
  }
};

void registerCudf() {
  const char* env_cudf_disabled = std::getenv("VELOX_CUDF_DISABLED");
  if (env_cudf_disabled != nullptr && std::stoi(env_cudf_disabled)) {
    return;
  }

  CUDF_FUNC_RANGE();
  cudaFree(0); // to init context.

  if (cudfDebugEnabled()) {
    std::cout << "Registering CudfHashJoinBridgeTranslator" << std::endl;
  }
  exec::Operator::registerOperator(
      std::make_unique<CudfHashJoinBridgeTranslator>());
  if (cudfDebugEnabled()) {
    std::cout << "Registering cudfDriverAdapter" << std::endl;
  }

  const char* env_cudf_mr = std::getenv("VELOX_CUDF_MEMORY_RESOURCE");
  auto mr_mode = env_cudf_mr != nullptr ? env_cudf_mr : "async";
  if (cudfDebugEnabled()) {
    std::cout << "Setting cuDF memory resource to " << mr_mode << std::endl;
  }
  auto mr = cudf_velox::create_memory_resource(mr_mode);
  cudf::set_current_device_resource(mr.get());
  cudfDriverAdapter cda{mr};
  exec::DriverAdapter cudfAdapter{"cuDF", cda, cda};
  exec::DriverFactory::registerAdapter(cudfAdapter);
  _cudfIsRegistered = true;
}

void unregisterCudf() {
  if (cudfDebugEnabled()) {
    std::cout << "Unregistering cudfDriverAdapter" << std::endl;
  }
  exec::DriverFactory::adapters.clear();
  _cudfIsRegistered = false;
}

bool cudfIsRegistered() {
  return _cudfIsRegistered;
}

} // namespace facebook::velox::cudf_velox<|MERGE_RESOLUTION|>--- conflicted
+++ resolved
@@ -78,24 +78,15 @@
     return *it;
   };
 
-<<<<<<< HEAD
-  auto is_supported_gpu_operator = [](const exec::Operator* op) {
-    return is_any_of<
-        exec::TableScan,
-        exec::HashBuild,
-        exec::HashProbe,
-        exec::OrderBy>(op);
-=======
   auto is_filter_project_supported = [](const exec::Operator* op) {
     auto filter_project_op = dynamic_cast<const exec::FilterProject*>(op);
     return filter_project_op != nullptr &&
         !((filter_project_op->exprsAndProjection().hasFilter));
->>>>>>> 5bd42c3f
   };
 
   auto is_supported_gpu_operator =
       [is_filter_project_supported](const exec::Operator* op) {
-        return is_any_of<exec::HashBuild, exec::HashProbe, exec::OrderBy>(op) ||
+        return is_any_of<exec::TableScan, exec::HashBuild, exec::HashProbe, exec::OrderBy>(op) ||
             is_filter_project_supported(op);
       };
   std::vector<bool> is_supported_gpu_operators(operators.size());
@@ -104,14 +95,6 @@
       operators.end(),
       is_supported_gpu_operators.begin(),
       is_supported_gpu_operator);
-<<<<<<< HEAD
-  auto accepts_gpu_input = [](const exec::Operator* op) {
-    return is_any_of<exec::HashBuild, exec::HashProbe, exec::OrderBy>(op);
-  };
-  auto produces_gpu_output = [](const exec::Operator* op) {
-    return is_any_of<exec::TableScan, exec::HashProbe, exec::OrderBy>(op);
-  };
-=======
   auto accepts_gpu_input =
       [is_filter_project_supported](const exec::Operator* op) {
         return is_any_of<exec::HashBuild, exec::HashProbe, exec::OrderBy>(op) ||
@@ -119,10 +102,9 @@
       };
   auto produces_gpu_output =
       [is_filter_project_supported](const exec::Operator* op) {
-        return is_any_of<exec::HashProbe, exec::OrderBy>(op) ||
+        return is_any_of<exec::TableScan, exec::HashProbe, exec::OrderBy>(op) ||
             is_filter_project_supported(op);
       };
->>>>>>> 5bd42c3f
 
   int32_t operatorsOffset = 0;
   for (int32_t operatorIndex = 0; operatorIndex < operators.size();
