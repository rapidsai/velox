--- conflicted
+++ resolved
@@ -28,11 +28,8 @@
 #include "velox/experimental/cudf/exec/CudfFilterProject.h"
 #include "velox/experimental/cudf/exec/CudfHashAggregation.h"
 #include "velox/experimental/cudf/exec/CudfHashJoin.h"
-<<<<<<< HEAD
+#include "velox/experimental/cudf/exec/CudfLimit.h"
 #include "velox/experimental/cudf/exec/CudfLocalPartition.h"
-=======
-#include "velox/experimental/cudf/exec/CudfLimit.h"
->>>>>>> 3526289d
 #include "velox/experimental/cudf/exec/CudfOrderBy.h"
 #include "velox/experimental/cudf/exec/ExpressionEvaluator.h"
 #include "velox/experimental/cudf/exec/Utilities.h"
@@ -123,26 +120,18 @@
     return true;
   };
 
-<<<<<<< HEAD
   auto is_supported_gpu_operator =
       [is_filter_project_supported, is_join_supported, is_table_scan_supported](
           const exec::Operator* op) {
         return is_any_of<
                    exec::OrderBy,
                    exec::HashAggregation,
+                   exec::Limit,
                    exec::LocalPartition,
                    exec::LocalExchange>(op) ||
             is_filter_project_supported(op) || is_join_supported(op) ||
             is_table_scan_supported(op);
       };
-=======
-  auto is_supported_gpu_operator = [is_filter_project_supported,
-                                    is_join_supported](
-                                       const exec::Operator* op) {
-    return is_any_of<exec::OrderBy, exec::HashAggregation, exec::Limit>(op) ||
-        is_filter_project_supported(op) || is_join_supported(op);
-  };
->>>>>>> 3526289d
 
   std::vector<bool> is_supported_gpu_operators(operators.size());
   std::transform(
@@ -152,31 +141,25 @@
       is_supported_gpu_operator);
   auto accepts_gpu_input = [is_filter_project_supported,
                             is_join_supported](const exec::Operator* op) {
-<<<<<<< HEAD
     return is_any_of<
                exec::OrderBy,
                exec::HashAggregation,
+               exec::Limit,
                exec::LocalPartition>(op) ||
         is_filter_project_supported(op) || is_join_supported(op);
   };
-  auto produces_gpu_output = [is_filter_project_supported,
-                              is_join_supported,
-                              is_table_scan_supported](
-                                 const exec::Operator* op) {
-    return is_any_of<exec::OrderBy, exec::HashAggregation, exec::LocalExchange>(
-               op) ||
-=======
-    return is_any_of<exec::OrderBy, exec::HashAggregation, exec::Limit>(op) ||
-        is_filter_project_supported(op) || is_join_supported(op);
-  };
-  auto produces_gpu_output = [is_filter_project_supported,
-                              is_join_supported](const exec::Operator* op) {
-    return is_any_of<exec::OrderBy, exec::HashAggregation, exec::Limit>(op) ||
->>>>>>> 3526289d
-        is_filter_project_supported(op) ||
-        (is_any_of<exec::HashProbe>(op) && is_join_supported(op)) ||
-        is_table_scan_supported(op);
-  };
+  auto produces_gpu_output =
+      [is_filter_project_supported, is_join_supported, is_table_scan_supported](
+          const exec::Operator* op) {
+        return is_any_of<
+                   exec::OrderBy,
+                   exec::HashAggregation,
+                   exec::Limit,
+                   exec::LocalExchange>(op) ||
+            is_filter_project_supported(op) ||
+            (is_any_of<exec::HashProbe>(op) && is_join_supported(op)) ||
+            is_table_scan_supported(op);
+      };
 
   int32_t operatorsOffset = 0;
   for (int32_t operatorIndex = 0; operatorIndex < operators.size();
