/*
 * Copyright (c) Facebook, Inc. and its affiliates.
 *
 * Licensed under the Apache License, Version 2.0 (the "License");
 * you may not use this file except in compliance with the License.
 * You may obtain a copy of the License at
 *
 *     http://www.apache.org/licenses/LICENSE-2.0
 *
 * Unless required by applicable law or agreed to in writing, software
 * distributed under the License is distributed on an "AS IS" BASIS,
 * WITHOUT WARRANTIES OR CONDITIONS OF ANY KIND, either express or implied.
 * See the License for the specific language governing permissions and
 * limitations under the License.
 */

#include "velox/experimental/cudf/exec/ToCudf.h"
<<<<<<< HEAD
#include <cuda.h>
#include <cudf/detail/nvtx/ranges.hpp>
#include <exec/HashAggregation.h>
=======
>>>>>>> 41c69b0e
#include "velox/exec/Driver.h"
#include "velox/exec/FilterProject.h"
#include "velox/exec/HashAggregation.h"
#include "velox/exec/HashBuild.h"
#include "velox/exec/HashProbe.h"
#include "velox/exec/Operator.h"
#include "velox/exec/OrderBy.h"
#include "velox/exec/TableScan.h"
#include "velox/experimental/cudf/exec/CudfConversion.h"
#include "velox/experimental/cudf/exec/CudfFilterProject.h"
#include "velox/experimental/cudf/exec/CudfHashAggregation.h"
#include "velox/experimental/cudf/exec/CudfHashJoin.h"
#include "velox/experimental/cudf/exec/CudfLocalPartition.h"
#include "velox/experimental/cudf/exec/CudfOrderBy.h"
#include "velox/experimental/cudf/exec/ExpressionEvaluator.h"
#include "velox/experimental/cudf/exec/Utilities.h"

#include <cudf/detail/nvtx/ranges.hpp>

#include <cuda.h>

#include <iostream>

namespace facebook::velox::cudf_velox {

template <class... Deriveds, class Base>
bool is_any_of(const Base* p) {
  return ((dynamic_cast<const Deriveds*>(p) != nullptr) || ...);
}

static bool _cudfIsRegistered = false;

bool CompileState::compile() {
  if (cudfDebugEnabled()) {
    std::cout << "Calling cudfDriverAdapter" << std::endl;
  }

  auto operators = driver_.operators();
  auto& nodes = planNodes_;

  if (cudfDebugEnabled()) {
    std::cout << "Number of operators: " << operators.size() << std::endl;
    for (auto& op : operators) {
      std::cout << "  Operator: ID " << op->operatorId() << ": "
                << op->toString() << std::endl;
    }
    std::cout << "Number of plan nodes: " << nodes.size() << std::endl;
    for (auto& node : nodes) {
      std::cout << "  Plan node: ID " << node->id() << ": " << node->toString();
    }
  }

  // Make sure operator states are initialized.  We will need to inspect some of
  // them during the transformation.
  driver_.initializeOperators();

  bool replacements_made = false;
  auto ctx = driver_.driverCtx();

  // Get plan node by id lookup.
  auto get_plan_node = [&](const core::PlanNodeId& id) {
    auto it =
        std::find_if(nodes.cbegin(), nodes.cend(), [&id](const auto& node) {
          return node->id() == id;
        });
    VELOX_CHECK(it != nodes.end());
    return *it;
  };

  auto is_filter_project_supported = [](const exec::Operator* op) {
    if (auto filter_project_op = dynamic_cast<const exec::FilterProject*>(op)) {
      auto info = filter_project_op->exprsAndProjection();
      return !info.hasFilter &&
          ExpressionEvaluator::can_be_evaluated(info.exprs->exprs());
    }
    return false;
  };

  auto is_join_supported = [get_plan_node](const exec::Operator* op) {
    if (!is_any_of<exec::HashBuild, exec::HashProbe>(op)) {
      return false;
    }
    auto plan_node = std::dynamic_pointer_cast<const core::HashJoinNode>(
        get_plan_node(op->planNodeId()));
    if (!plan_node) {
      return false;
    }
    if (!CudfHashJoinProbe::isSupportedJoinType(plan_node->joinType())) {
      return false;
    }
    if (plan_node->filter() != nullptr) {
      return false;
    }
    return true;
  };

  // TODO (dm): The logic to figure out whether to put a conversion before or
  // after the replced operators needs a second go over after adding local
  // exchange.
  auto is_supported_gpu_operator =
      [is_filter_project_supported,
       is_join_supported](const exec::Operator* op) {
<<<<<<< HEAD
        return is_any_of<
                   exec::OrderBy,
                   exec::HashAggregation,
                   exec::LocalPartition,
                   exec::LocalExchange>(op) ||
            is_filter_project_supported(op) || is_join_supported(op) ||
            (is_any_of<exec::TableScan>(op) && isEnabledcudfTableScan());
=======
        return is_any_of<exec::OrderBy, exec::HashAggregation>(op) ||
            is_filter_project_supported(op) || is_join_supported(op);
>>>>>>> 41c69b0e
      };

  std::vector<bool> is_supported_gpu_operators(operators.size());
  std::transform(
      operators.begin(),
      operators.end(),
      is_supported_gpu_operators.begin(),
      is_supported_gpu_operator);
  auto accepts_gpu_input = [is_filter_project_supported,
                            is_join_supported](const exec::Operator* op) {
<<<<<<< HEAD
    return is_any_of<
               exec::OrderBy,
               exec::HashAggregation,
               exec::LocalPartition>(op) ||
=======
    return is_any_of<exec::OrderBy, exec::HashAggregation>(op) ||
>>>>>>> 41c69b0e
        is_filter_project_supported(op) || is_join_supported(op);
  };
  auto produces_gpu_output = [is_filter_project_supported,
                              is_join_supported](const exec::Operator* op) {
<<<<<<< HEAD
    return is_any_of<exec::OrderBy, exec::HashAggregation, exec::LocalExchange>(
               op) ||
        is_filter_project_supported(op) ||
        (is_any_of<exec::HashProbe>(op) && is_join_supported(op)) ||
        (is_any_of<exec::TableScan>(op) && isEnabledcudfTableScan());
=======
    return is_any_of<exec::OrderBy, exec::HashAggregation>(op) ||
        is_filter_project_supported(op) ||
        (is_any_of<exec::HashProbe>(op) && is_join_supported(op));
>>>>>>> 41c69b0e
  };

  int32_t operatorsOffset = 0;
  for (int32_t operatorIndex = 0; operatorIndex < operators.size();
       ++operatorIndex) {
    std::vector<std::unique_ptr<exec::Operator>> replace_op;

    exec::Operator* oper = operators[operatorIndex];
    auto replacingOperatorIndex = operatorIndex + operatorsOffset;
    VELOX_CHECK(oper);

    bool const previous_operator_is_not_gpu =
        (operatorIndex > 0 and !is_supported_gpu_operators[operatorIndex - 1]);
    bool const next_operator_is_not_gpu =
        (operatorIndex < operators.size() - 1 and
         !is_supported_gpu_operators[operatorIndex + 1]);

    auto id = oper->operatorId();
    if (previous_operator_is_not_gpu and accepts_gpu_input(oper)) {
      auto plan_node = get_plan_node(oper->planNodeId());
      replace_op.push_back(std::make_unique<CudfFromVelox>(
          id, plan_node->outputType(), ctx, plan_node->id() + "-from-velox"));
      replace_op.back()->initialize();
    }

    // This is used to denote if the current operator is kept or replaced.
    auto keep_operator = 0;
    // TableScan
    if (auto scanOp = dynamic_cast<exec::TableScan*>(oper)) {
      auto plan_node = std::dynamic_pointer_cast<const core::TableScanNode>(
          get_plan_node(scanOp->planNodeId()));
      VELOX_CHECK(plan_node != nullptr);
      keep_operator = 1;
    } else if (is_join_supported(oper)) {
      if (auto joinBuildOp = dynamic_cast<exec::HashBuild*>(oper)) {
        auto plan_node = std::dynamic_pointer_cast<const core::HashJoinNode>(
            get_plan_node(joinBuildOp->planNodeId()));
        VELOX_CHECK(plan_node != nullptr);
        // From-Velox (optional)
        replace_op.push_back(
            std::make_unique<CudfHashJoinBuild>(id, ctx, plan_node));
        replace_op.back()->initialize();
      } else if (auto joinProbeOp = dynamic_cast<exec::HashProbe*>(oper)) {
        auto plan_node = std::dynamic_pointer_cast<const core::HashJoinNode>(
            get_plan_node(joinProbeOp->planNodeId()));
        VELOX_CHECK(plan_node != nullptr);
        // From-Velox (optional)
        replace_op.push_back(
            std::make_unique<CudfHashJoinProbe>(id, ctx, plan_node));
        replace_op.back()->initialize();
        // To-Velox (optional)
      }
    } else if (auto orderByOp = dynamic_cast<exec::OrderBy*>(oper)) {
      auto id = orderByOp->operatorId();
      auto plan_node = std::dynamic_pointer_cast<const core::OrderByNode>(
          get_plan_node(orderByOp->planNodeId()));
      VELOX_CHECK(plan_node != nullptr);
      // From-velox (optional)
      replace_op.push_back(std::make_unique<CudfOrderBy>(id, ctx, plan_node));
      replace_op.back()->initialize();
      // To-velox (optional)
    } else if (auto hashAggOp = dynamic_cast<exec::HashAggregation*>(oper)) {
      auto plan_node = std::dynamic_pointer_cast<const core::AggregationNode>(
          get_plan_node(hashAggOp->planNodeId()));
      VELOX_CHECK(plan_node != nullptr);
      replace_op.push_back(
          std::make_unique<CudfHashAggregation>(id, ctx, plan_node));
      replace_op.back()->initialize();
    } else if (is_filter_project_supported(oper)) {
      auto filterProjectOp = dynamic_cast<exec::FilterProject*>(oper);
      auto info = filterProjectOp->exprsAndProjection();
      auto& id_projections = filterProjectOp->identityProjections();
      auto plan_node = std::dynamic_pointer_cast<const core::ProjectNode>(
          get_plan_node(filterProjectOp->planNodeId()));
      // If filter doesn't exist then project should definitely exist so this
      // should never hit
      VELOX_CHECK(plan_node != nullptr);
      replace_op.push_back(std::make_unique<CudfFilterProject>(
          id, ctx, info, id_projections, nullptr, plan_node));
      replace_op.back()->initialize();
    } else if (
        auto localPartitionOp = dynamic_cast<exec::LocalPartition*>(oper)) {
      auto plan_node =
          std::dynamic_pointer_cast<const core::LocalPartitionNode>(
              get_plan_node(localPartitionOp->planNodeId()));
      VELOX_CHECK(plan_node != nullptr);
      replace_op.push_back(
          std::make_unique<CudfLocalPartition>(id, ctx, plan_node));
      replace_op.back()->initialize();
    }

    if (next_operator_is_not_gpu and produces_gpu_output(oper)) {
      auto plan_node = get_plan_node(oper->planNodeId());
      replace_op.push_back(std::make_unique<CudfToVelox>(
          id, plan_node->outputType(), ctx, plan_node->id() + "-to-velox"));
      replace_op.back()->initialize();
    }

    if (not replace_op.empty()) {
      operatorsOffset +=
          replace_op.size() - 1 + keep_operator; // Check this "- 1"
      [[maybe_unused]] auto replaced = driverFactory_.replaceOperators(
          driver_,
          replacingOperatorIndex + keep_operator,
          replacingOperatorIndex + 1,
          std::move(replace_op));
      replacements_made = true;
    }
  }

  if (cudfDebugEnabled()) {
    operators = driver_.operators();
    std::cout << "Number of new operators: " << operators.size() << std::endl;
    for (auto& op : operators) {
      std::cout << "  Operator: ID " << op->operatorId() << ": "
                << op->toString() << std::endl;
    }
  }
  return replacements_made;
}

struct cudfDriverAdapter {
  std::shared_ptr<rmm::mr::device_memory_resource> mr_;
  std::shared_ptr<std::vector<std::shared_ptr<core::PlanNode const>>>
      planNodes_;

  cudfDriverAdapter(std::shared_ptr<rmm::mr::device_memory_resource> mr)
      : mr_(mr) {
    if (cudfDebugEnabled()) {
      std::cout << "cudfDriverAdapter constructor" << std::endl;
    }
    planNodes_ =
        std::make_shared<std::vector<std::shared_ptr<core::PlanNode const>>>();
  }

  ~cudfDriverAdapter() {
    if (cudfDebugEnabled()) {
      std::cout << "cudfDriverAdapter destructor" << std::endl;
      printf(
          "cached planNodes_ %p, %ld\n",
          planNodes_.get(),
          planNodes_.use_count());
    }
  }

  // Call operator needed by DriverAdapter
  bool operator()(const exec::DriverFactory& factory, exec::Driver& driver) {
    auto state = CompileState(factory, driver, *planNodes_);
    // Stored planNodes_ from inspect.
    if (cudfDebugEnabled()) {
      printf("driver.planNodes_=%p\n", planNodes_.get());
    }
    auto res = state.compile();
    return res;
  }

  // Iterate recursively and store them in the planNodes_.
  void storePlanNodes(const std::shared_ptr<const core::PlanNode>& planNode) {
    const auto& sources = planNode->sources();
    for (int32_t i = 0; i < sources.size(); ++i) {
      storePlanNodes(sources[i]);
    }
    planNodes_->push_back(planNode);
  }

  // Call operator needed by plan inspection
  void operator()(const core::PlanFragment& planFragment) {
    // signature: std::function<void(const core::PlanFragment&)> inspect;
    // call: adapter.inspect(planFragment);
    planNodes_->clear();
    if (cudfDebugEnabled()) {
      std::cout << "Inspecting PlanFragment" << std::endl;
    }
    if (planNodes_) {
      storePlanNodes(planFragment.planNode);
    }
  }
};

void registerCudf() {
  const char* env_cudf_disabled = std::getenv("VELOX_CUDF_DISABLED");
  if (env_cudf_disabled != nullptr && std::stoi(env_cudf_disabled)) {
    return;
  }

  CUDF_FUNC_RANGE();
  cudaFree(0); // to init context.

  if (cudfDebugEnabled()) {
    std::cout << "Registering CudfHashJoinBridgeTranslator" << std::endl;
  }
  exec::Operator::registerOperator(
      std::make_unique<CudfHashJoinBridgeTranslator>());
  if (cudfDebugEnabled()) {
    std::cout << "Registering cudfDriverAdapter" << std::endl;
  }

  const char* env_cudf_mr = std::getenv("VELOX_CUDF_MEMORY_RESOURCE");
  auto mr_mode = env_cudf_mr != nullptr ? env_cudf_mr : "async";
  if (cudfDebugEnabled()) {
    std::cout << "Setting cuDF memory resource to " << mr_mode << std::endl;
  }
  auto mr = cudf_velox::create_memory_resource(mr_mode);
  cudf::set_current_device_resource(mr.get());
  cudfDriverAdapter cda{mr};
  exec::DriverAdapter cudfAdapter{"cuDF", cda, cda};
  exec::DriverFactory::registerAdapter(cudfAdapter);
  _cudfIsRegistered = true;
}

void unregisterCudf() {
  if (cudfDebugEnabled()) {
    std::cout << "Unregistering cudfDriverAdapter" << std::endl;
  }
  exec::DriverFactory::adapters.clear();
  _cudfIsRegistered = false;
}

bool cudfIsRegistered() {
  return _cudfIsRegistered;
}

} // namespace facebook::velox::cudf_velox<|MERGE_RESOLUTION|>--- conflicted
+++ resolved
@@ -15,12 +15,6 @@
  */
 
 #include "velox/experimental/cudf/exec/ToCudf.h"
-<<<<<<< HEAD
-#include <cuda.h>
-#include <cudf/detail/nvtx/ranges.hpp>
-#include <exec/HashAggregation.h>
-=======
->>>>>>> 41c69b0e
 #include "velox/exec/Driver.h"
 #include "velox/exec/FilterProject.h"
 #include "velox/exec/HashAggregation.h"
@@ -123,7 +117,6 @@
   auto is_supported_gpu_operator =
       [is_filter_project_supported,
        is_join_supported](const exec::Operator* op) {
-<<<<<<< HEAD
         return is_any_of<
                    exec::OrderBy,
                    exec::HashAggregation,
@@ -131,10 +124,6 @@
                    exec::LocalExchange>(op) ||
             is_filter_project_supported(op) || is_join_supported(op) ||
             (is_any_of<exec::TableScan>(op) && isEnabledcudfTableScan());
-=======
-        return is_any_of<exec::OrderBy, exec::HashAggregation>(op) ||
-            is_filter_project_supported(op) || is_join_supported(op);
->>>>>>> 41c69b0e
       };
 
   std::vector<bool> is_supported_gpu_operators(operators.size());
@@ -145,29 +134,19 @@
       is_supported_gpu_operator);
   auto accepts_gpu_input = [is_filter_project_supported,
                             is_join_supported](const exec::Operator* op) {
-<<<<<<< HEAD
     return is_any_of<
                exec::OrderBy,
                exec::HashAggregation,
                exec::LocalPartition>(op) ||
-=======
-    return is_any_of<exec::OrderBy, exec::HashAggregation>(op) ||
->>>>>>> 41c69b0e
         is_filter_project_supported(op) || is_join_supported(op);
   };
   auto produces_gpu_output = [is_filter_project_supported,
                               is_join_supported](const exec::Operator* op) {
-<<<<<<< HEAD
     return is_any_of<exec::OrderBy, exec::HashAggregation, exec::LocalExchange>(
                op) ||
         is_filter_project_supported(op) ||
         (is_any_of<exec::HashProbe>(op) && is_join_supported(op)) ||
         (is_any_of<exec::TableScan>(op) && isEnabledcudfTableScan());
-=======
-    return is_any_of<exec::OrderBy, exec::HashAggregation>(op) ||
-        is_filter_project_supported(op) ||
-        (is_any_of<exec::HashProbe>(op) && is_join_supported(op));
->>>>>>> 41c69b0e
   };
 
   int32_t operatorsOffset = 0;
