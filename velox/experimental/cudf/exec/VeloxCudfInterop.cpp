--- conflicted
+++ resolved
@@ -441,15 +441,9 @@
 RowVectorPtr to_velox_column(
     const cudf::table_view& table,
     memory::MemoryPool* pool,
-<<<<<<< HEAD
-    const std::vector<cudf::column_metadata>& metadata) {
-  NVTX3_FUNC_RANGE();
-  auto arrowDeviceArray = cudf::to_arrow_host(table);
-=======
     const std::vector<cudf::column_metadata>& metadata,
     rmm::cuda_stream_view stream) {
   auto arrowDeviceArray = cudf::to_arrow_host(table, stream);
->>>>>>> 5bd42c3f
   auto& arrowArray = arrowDeviceArray->array;
 
   auto arrowSchema = cudf::to_arrow_schema(table, metadata);
@@ -469,13 +463,8 @@
 facebook::velox::RowVectorPtr to_velox_column(
     const cudf::table_view& table,
     facebook::velox::memory::MemoryPool* pool,
-<<<<<<< HEAD
-    std::string name_prefix) {
-  NVTX3_FUNC_RANGE();
-=======
     std::string name_prefix,
     rmm::cuda_stream_view stream) {
->>>>>>> 5bd42c3f
   std::vector<cudf::column_metadata> metadata;
   for (auto i = 0; i < table.num_columns(); i++) {
     metadata.push_back(cudf::column_metadata(name_prefix + std::to_string(i)));
@@ -486,13 +475,8 @@
 RowVectorPtr to_velox_column(
     const cudf::table_view& table,
     memory::MemoryPool* pool,
-<<<<<<< HEAD
-    const std::vector<std::string>& columnNames) {
-  NVTX3_FUNC_RANGE();
-=======
     const std::vector<std::string>& columnNames,
     rmm::cuda_stream_view stream) {
->>>>>>> 5bd42c3f
   std::vector<cudf::column_metadata> metadata;
   for (auto name : columnNames) {
     metadata.emplace_back(cudf::column_metadata(name));
