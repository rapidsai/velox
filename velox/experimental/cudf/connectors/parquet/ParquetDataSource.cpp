--- conflicted
+++ resolved
@@ -105,35 +105,6 @@
   if (not splitReader_->has_next()) {
     return nullptr;
   }
-<<<<<<< HEAD
-
-  // Vector to store read tables
-  auto readTables = std::vector<std::unique_ptr<cudf::table>>{};
-  // Read chunks until num_rows > size or no more chunks left.
-  if (splitReader_->has_next()) {
-    auto [table, metadata] = splitReader_->read_chunk();
-    cudfTable_ = std::move(table);
-    // Fill in the column names if reading the first chunk.
-    if (columnNames.empty()) {
-      for (auto schema : metadata.schema_info) {
-        columnNames.emplace_back(schema.name);
-      }
-    }
-  }
-
-  // cudfTable_ = concatenateTables(std::move(readTables));
-
-  // Apply remaining filter if present
-  if (remainingFilterExprSet_) {
-    auto cudf_table_columns = cudfTable_->release();
-    auto const original_num_columns = cudf_table_columns.size();
-    auto compute_columns = cudfExpressionEvaluator_.compute(
-        cudf_table_columns, stream_, cudf::get_current_device_resource_ref());
-    std::vector<std::unique_ptr<cudf::column>> original_columns;
-    original_columns.reserve(original_num_columns);
-    for (size_t i = 0; i < original_num_columns; ++i) {
-      original_columns.push_back(std::move(cudf_table_columns[i]));
-=======
 
   // Read a table chunk
   auto [table, metadata] = splitReader_->read_chunk();
@@ -142,7 +113,20 @@
   if (columnNames.empty()) {
     for (auto schema : metadata.schema_info) {
       columnNames.emplace_back(schema.name);
->>>>>>> 08e2d68c
+    }
+  }
+
+  // Apply remaining filter if present
+  if (remainingFilterExprSet_) {
+    auto cudf_table_columns = cudfTable_->release();
+    auto const original_num_columns = cudf_table_columns.size();
+    // May add computed columns to cudf_table_columns
+    auto compute_columns = cudfExpressionEvaluator_.compute(
+        cudf_table_columns, stream_, cudf::get_current_device_resource_ref());
+    std::vector<std::unique_ptr<cudf::column>> original_columns;
+    original_columns.reserve(original_num_columns);
+    for (size_t i = 0; i < original_num_columns; ++i) {
+      original_columns.push_back(std::move(cudf_table_columns[i]));
     }
     auto original_table =
         std::make_unique<cudf::table>(std::move(original_columns));
@@ -154,27 +138,13 @@
   }
 
   // Output RowVectorPtr
-<<<<<<< HEAD
-  currentCudfTableView_ = cudfTable_->view();
-  auto sz = cudfTable_->num_rows();
-  auto output = cudfIsRegistered()
-      ? std::make_shared<CudfVector>(
-            pool_, outputType_, sz, std::move(cudfTable_), stream_)
-      : with_arrow::to_velox_column(
-            currentCudfTableView_, pool_, columnNames, stream_);
-  stream_.synchronize();
-
-  // Reset internal tables
-  resetCudfTableAndView();
-=======
-  auto nrows = cudfTable_->num_rows();
+  const auto nrows = cudfTable_->num_rows();
   auto output = isCudfRegistered()
       ? std::make_shared<CudfVector>(
             pool_, outputType_, nrows, std::move(cudfTable_), stream_)
       : with_arrow::to_velox_column(
             cudfTable_->view(), pool_, columnNames, stream_);
   stream_.synchronize();
->>>>>>> 08e2d68c
 
   // Check if conversion yielded a nullptr
   VELOX_CHECK_NOT_NULL(output, "Cudf to Velox conversion yielded a nullptr");
@@ -235,7 +205,6 @@
   if (readColumnNames_.size()) {
     readerOptions.set_columns(readColumnNames_);
   }
-<<<<<<< HEAD
   if (subfieldFilterExprSet_) {
     auto subfieldFilterExpr = subfieldFilterExprSet_->expr(0);
     std::vector<PrecomputeInstruction> precompute_instructions_;
@@ -248,23 +217,14 @@
     VELOX_CHECK_EQ(precompute_instructions_.size(), 0);
     readerOptions.set_filter(subfield_tree_.back());
   }
-=======
-  stream_ = cudfGlobalStreamPool().get_stream();
->>>>>>> 08e2d68c
-
-  // is this right location to get the stream?
   stream_ = cudfGlobalStreamPool().get_stream();
   // Create a parquet reader
   return std::make_unique<cudf::io::chunked_parquet_reader>(
       ParquetConfig_->maxChunkReadLimit(),
       ParquetConfig_->maxPassReadLimit(),
       readerOptions,
-<<<<<<< HEAD
-      stream_);
-=======
       stream_,
       cudf::get_current_device_resource_ref());
->>>>>>> 08e2d68c
 }
 
 void ParquetDataSource::resetSplit() {
