/*
 * Copyright (c) Facebook, Inc. and its affiliates.
 *
 * Licensed under the Apache License, Version 2.0 (the "License");
 * you may not use this file except in compliance with the License.
 * You may obtain a copy of the License at
 *
 *     http://www.apache.org/licenses/LICENSE-2.0
 *
 * Unless required by applicable law or agreed to in writing, software
 * distributed under the License is distributed on an "AS IS" BASIS,
 * WITHOUT WARRANTIES OR CONDITIONS OF ANY KIND, either express or implied.
 * See the License for the specific language governing permissions and
 * limitations under the License.
 */

#pragma once

#include "velox/exec/Operator.h"
#include "velox/exec/tests/utils/OperatorTestBase.h"
#include "velox/exec/tests/utils/TempFilePath.h"
#include "velox/experimental/cudf/connectors/parquet/ParquetConfig.h"
#include "velox/experimental/cudf/connectors/parquet/ParquetConnector.h"
#include "velox/experimental/cudf/connectors/parquet/ParquetDataSink.h"
#include "velox/experimental/cudf/connectors/parquet/ParquetDataSource.h"
#include "velox/experimental/cudf/connectors/parquet/ParquetTableHandle.h"
#include "velox/type/tests/SubfieldFiltersBuilder.h"

namespace facebook::velox::cudf_velox::exec::test {

static const std::string kParquetConnectorId = "test-parquet";

using ColumnHandleMap = std::unordered_map<
    std::string,
    std::shared_ptr<facebook::velox::connector::ColumnHandle>>;

class ParquetConnectorTestBase
    : public facebook::velox::exec::test::OperatorTestBase {
 public:
  ParquetConnectorTestBase();

  void SetUp() override;
  void TearDown() override;

  void resetParquetConnector(
      const std::shared_ptr<const facebook::velox::config::ConfigBase>& config);

  void writeToFile(
      const std::string& filePath,
      RowVectorPtr vector,
      std::string prefix = "c");

  void writeToFile(
      const std::string& filePath,
      const std::vector<RowVectorPtr>& vectors,
      std::string prefix = "c");

  std::vector<RowVectorPtr> makeVectors(
      const RowTypePtr& rowType,
      int32_t numVectors,
      int32_t rowsPerVector);

  using facebook::velox::exec::test::OperatorTestBase::assertQuery;

  /// Assumes plan has a single TableScan node.
  std::shared_ptr<facebook::velox::exec::Task> assertQuery(
      const facebook::velox::core::PlanNodePtr& plan,
      const std::vector<
          std::shared_ptr<facebook::velox::exec::test::TempFilePath>>&
          filePaths,
      const std::string& duckDbSql);

  std::shared_ptr<facebook::velox::exec::Task> assertQuery(
      const facebook::velox::core::PlanNodePtr& plan,
      const std::vector<
          std::shared_ptr<facebook::velox::connector::ConnectorSplit>>& splits,
      const std::string& duckDbSql,
      const int32_t numPrefetchSplit);

  static std::vector<std::shared_ptr<facebook::velox::exec::test::TempFilePath>>
  makeFilePaths(int count);

  static std::shared_ptr<
      facebook::velox::cudf_velox::connector::parquet::ParquetConnectorSplit>
  makeParquetConnectorSplit(
      const std::string& filePath,
      int64_t splitWeight = 0);

  static std::vector<
      std::shared_ptr<facebook::velox::connector::ConnectorSplit>>
  makeParquetConnectorSplits(
      const std::vector<
          std::shared_ptr<facebook::velox::exec::test::TempFilePath>>&
          filePaths);

<<<<<<< HEAD
  static std::vector<std::shared_ptr<connector::parquet::ParquetConnectorSplit>>
=======
  std::vector<std::shared_ptr<connector::parquet::ParquetConnectorSplit>>
>>>>>>> 5bd42c3f
  makeParquetConnectorSplits(const std::string& filePath, uint32_t splitCount);

  static std::shared_ptr<connector::parquet::ParquetTableHandle>
  makeTableHandle(
      const std::string& tableName = "parquet_table",
      const RowTypePtr& dataColumns = nullptr,
      bool filterPushdownEnabled = false) {
    return std::make_shared<connector::parquet::ParquetTableHandle>(
        kParquetConnectorId, tableName, filterPushdownEnabled, dataColumns);
  }

  /// @param name Column name.
  /// @param type Column type.
  /// @param Required subfields of this column.
  static std::unique_ptr<connector::parquet::ParquetColumnHandle>
  makeColumnHandle(
      const std::string& name,
      const TypePtr& type,
      const std::vector<connector::parquet::ParquetColumnHandle>& children);

  /// @param name Column name.
  /// @param type Column type.
  /// @param type cudf column type.
  /// @param Required subfields of this column.
  static std::unique_ptr<connector::parquet::ParquetColumnHandle>
  makeColumnHandle(
      const std::string& name,
      const TypePtr& type,
      const cudf::data_type data_type,
      const std::vector<connector::parquet::ParquetColumnHandle>& children);

  /// @param targetDirectory Final directory of the target table.
  /// @param tableType Whether to create a new table.
  static std::shared_ptr<connector::parquet::LocationHandle> makeLocationHandle(
      std::string targetDirectory) {
    return std::make_shared<connector::parquet::LocationHandle>(
        targetDirectory,
        connector::parquet::LocationHandle::TableType::kNew,
        "");
  }

  /// @param targetDirectory Final directory of the target table.
  /// @param tableType Whether to create a new table, insert into an existing
  /// table, or write a temporary table.
  /// @param targetDirectory Final file name of the target table .
  static std::shared_ptr<connector::parquet::LocationHandle> makeLocationHandle(
      std::string targetDirectory,
      connector::parquet::LocationHandle::TableType tableType =
          connector::parquet::LocationHandle::TableType::kNew,
      std::string targetFileName = "") {
    return std::make_shared<connector::parquet::LocationHandle>(
        targetDirectory, tableType, targetFileName);
  }

  /// Build a ParquetInsertTableHandle.
  /// @param tableColumnNames Column names of the target table. Corresponding
  /// type of tableColumnNames[i] is tableColumnTypes[i].
  /// @param tableColumnTypes Column types of the target table. Corresponding
  /// name of tableColumnTypes[i] is tableColumnNames[i].
  /// @param locationHandle Location handle for the table write.
  /// @param compressionKind compression algorithm to use for table write.
  /// @param serdeParameters Table writer configuration parameters.
  static std::shared_ptr<connector::parquet::ParquetInsertTableHandle>
  makeParquetInsertTableHandle(
      const std::vector<std::string>& tableColumnNames,
      const std::vector<TypePtr>& tableColumnTypes,
      std::shared_ptr<connector::parquet::LocationHandle> locationHandle,
      const std::optional<common::CompressionKind> compressionKind = {},
      const std::unordered_map<std::string, std::string>& serdeParameters = {},
      const std::shared_ptr<dwio::common::WriterOptions>& writerOptions =
          nullptr);
};

/// Same as connector::parquet::ParquetConnectorBuilder, except that this
/// defaults connectorId to kParquetConnectorId.
class ParquetConnectorSplitBuilder
    : public connector::parquet::ParquetConnectorSplitBuilder {
 public:
  explicit ParquetConnectorSplitBuilder(std::string filePath)
      : connector::parquet::ParquetConnectorSplitBuilder(filePath) {
    connectorId(kParquetConnectorId);
  }
};

} // namespace facebook::velox::cudf_velox::exec::test<|MERGE_RESOLUTION|>--- conflicted
+++ resolved
@@ -93,11 +93,7 @@
           std::shared_ptr<facebook::velox::exec::test::TempFilePath>>&
           filePaths);
 
-<<<<<<< HEAD
   static std::vector<std::shared_ptr<connector::parquet::ParquetConnectorSplit>>
-=======
-  std::vector<std::shared_ptr<connector::parquet::ParquetConnectorSplit>>
->>>>>>> 5bd42c3f
   makeParquetConnectorSplits(const std::string& filePath, uint32_t splitCount);
 
   static std::shared_ptr<connector::parquet::ParquetTableHandle>
