# Copyright (c) Facebook, Inc. and its affiliates.
#
# Licensed under the Apache License, Version 2.0 (the "License");
# you may not use this file except in compliance with the License.
# You may obtain a copy of the License at
#
#     http://www.apache.org/licenses/LICENSE-2.0
#
# Unless required by applicable law or agreed to in writing, software
# distributed under the License is distributed on an "AS IS" BASIS,
# WITHOUT WARRANTIES OR CONDITIONS OF ANY KIND, either express or implied.
# See the License for the specific language governing permissions and
# limitations under the License.

add_executable(velox_cudf_hash_join_test HashJoinTest.cpp Main.cpp)
add_executable(velox_cudf_order_by_test Main.cpp OrderByTest.cpp)
add_executable(velox_cudf_aggregation_test Main.cpp AggregationTest.cpp)
add_executable(velox_cudf_table_scan_test Main.cpp TableScanTest.cpp)
add_executable(velox_cudf_table_write_test Main.cpp TableWriteTest.cpp)
add_executable(velox_cudf_local_partition_test Main.cpp LocalPartitionTest.cpp)
add_executable(velox_cudf_filter_project_test Main.cpp FilterProjectTest.cpp)
add_executable(velox_cudf_limit_test Main.cpp LimitTest.cpp)

add_test(
  NAME velox_cudf_hash_join_test
  COMMAND velox_cudf_hash_join_test
  WORKING_DIRECTORY ${CMAKE_CURRENT_SOURCE_DIR})

add_test(
  NAME velox_cudf_order_by_test
  COMMAND velox_cudf_order_by_test
  WORKING_DIRECTORY ${CMAKE_CURRENT_SOURCE_DIR})

add_test(
  NAME velox_cudf_aggregation_test
  COMMAND velox_cudf_aggregation_test
  WORKING_DIRECTORY ${CMAKE_CURRENT_SOURCE_DIR})

add_test(
  NAME velox_cudf_local_partition_test
  COMMAND velox_cudf_local_partition_test
  WORKING_DIRECTORY ${CMAKE_CURRENT_SOURCE_DIR})

add_test(
  NAME velox_cudf_table_scan_test
  COMMAND velox_cudf_table_scan_test
  WORKING_DIRECTORY ${CMAKE_CURRENT_SOURCE_DIR})

add_test(
  NAME velox_cudf_table_write_test
  COMMAND velox_cudf_table_write_test
  WORKING_DIRECTORY ${CMAKE_CURRENT_SOURCE_DIR})

add_test(
  NAME velox_cudf_filter_project_test
  COMMAND velox_cudf_filter_project_test
  WORKING_DIRECTORY ${CMAKE_CURRENT_SOURCE_DIR})

<<<<<<< HEAD
add_test(
  NAME velox_cudf_limit_test
  COMMAND velox_cudf_limit_test
  WORKING_DIRECTORY ${CMAKE_CURRENT_SOURCE_DIR})

set_tests_properties(velox_cudf_hash_test PROPERTIES LABELS cuda_driver TIMEOUT
                                                     3000)
=======
set_tests_properties(velox_cudf_hash_join_test PROPERTIES LABELS cuda_driver
                                                          TIMEOUT 3000)
>>>>>>> b5ac229a
set_tests_properties(velox_cudf_order_by_test PROPERTIES LABELS cuda_driver
                                                         TIMEOUT 3000)
set_tests_properties(velox_cudf_aggregation_test PROPERTIES LABELS cuda_driver
                                                            TIMEOUT 3000)
set_tests_properties(velox_cudf_local_partition_test
                     PROPERTIES LABELS cuda_driver TIMEOUT 3000)
set_tests_properties(velox_cudf_table_scan_test PROPERTIES LABELS cuda_driver
                                                           TIMEOUT 3000)
set_tests_properties(velox_cudf_table_write_test PROPERTIES LABELS cuda_driver
                                                            TIMEOUT 3000)
set_tests_properties(velox_cudf_filter_project_test
                     PROPERTIES LABELS cuda_driver TIMEOUT 3000)
set_tests_properties(velox_cudf_limit_test PROPERTIES LABELS cuda_driver
                                                      TIMEOUT 3000)

target_link_libraries(
  velox_cudf_hash_join_test
  velox_cudf_exec
  velox_exec
  velox_exec_test_lib
  velox_test_util
  velox_vector_fuzzer
  gtest
  gtest_main
  Folly::folly
  fmt::fmt)

target_link_libraries(
  velox_cudf_order_by_test
  velox_cudf_exec
  velox_exec
  velox_exec_test_lib
  velox_test_util
  gtest
  gtest_main
  fmt::fmt)

target_link_libraries(
  velox_cudf_aggregation_test
  velox_cudf_exec
  velox_exec
  velox_exec_test_lib
  velox_test_util
  velox_vector_fuzzer
  gtest
  gtest_main
  fmt::fmt)

target_link_libraries(
  velox_cudf_local_partition_test
  velox_cudf_exec
  velox_exec
  velox_exec_test_lib
  velox_test_util
  gtest
  gtest_main
  fmt::fmt)

target_link_libraries(
  velox_cudf_table_scan_test
  velox_cudf_exec_test_lib
  velox_cudf_parquet_connector
  velox_exec
  velox_exec_test_lib
  velox_test_util
  gtest
  gtest_main
  fmt::fmt)

target_link_libraries(
  velox_cudf_table_write_test
  velox_cudf_exec_test_lib
  velox_cudf_parquet_connector
  velox_exec
  velox_exec_test_lib
  velox_test_util
  gtest
  gtest_main
  fmt::fmt)

target_link_libraries(
  velox_cudf_filter_project_test
  velox_cudf_exec
  velox_exec
  velox_exec_test_lib
  velox_test_util
  gtest
  gtest_main)

target_link_libraries(
  velox_cudf_limit_test
  velox_cudf_exec
  velox_exec
  velox_exec_test_lib
  velox_test_util
  gtest
  gtest_main)
  
add_subdirectory(utils)<|MERGE_RESOLUTION|>--- conflicted
+++ resolved
@@ -56,18 +56,13 @@
   COMMAND velox_cudf_filter_project_test
   WORKING_DIRECTORY ${CMAKE_CURRENT_SOURCE_DIR})
 
-<<<<<<< HEAD
 add_test(
   NAME velox_cudf_limit_test
   COMMAND velox_cudf_limit_test
   WORKING_DIRECTORY ${CMAKE_CURRENT_SOURCE_DIR})
 
-set_tests_properties(velox_cudf_hash_test PROPERTIES LABELS cuda_driver TIMEOUT
-                                                     3000)
-=======
 set_tests_properties(velox_cudf_hash_join_test PROPERTIES LABELS cuda_driver
                                                           TIMEOUT 3000)
->>>>>>> b5ac229a
 set_tests_properties(velox_cudf_order_by_test PROPERTIES LABELS cuda_driver
                                                          TIMEOUT 3000)
 set_tests_properties(velox_cudf_aggregation_test PROPERTIES LABELS cuda_driver
