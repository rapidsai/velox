# Copyright (c) Facebook, Inc. and its affiliates.
#
# Licensed under the Apache License, Version 2.0 (the "License");
# you may not use this file except in compliance with the License.
# You may obtain a copy of the License at
#
#     http://www.apache.org/licenses/LICENSE-2.0
#
# Unless required by applicable law or agreed to in writing, software
# distributed under the License is distributed on an "AS IS" BASIS,
# WITHOUT WARRANTIES OR CONDITIONS OF ANY KIND, either express or implied.
# See the License for the specific language governing permissions and
# limitations under the License.

name: Linux Build using GCC

on:
  push:
    branches:
<<<<<<< HEAD
      - "velox-cudf"
      - "pull-request/[0-9]+"
=======
      - "main"
    paths:
      - "velox/**"
      - "!velox/docs/**"
      - "CMakeLists.txt"
      - "CMake/**"
      - "third_party/**"
      - "scripts/setup-ubuntu.sh"
      - "scripts/setup-helper-functions.sh"
      - ".github/workflows/linux-build.yml"
      - ".github/workflows/linux-build-base.yml"

  pull_request:
    paths:
      - "velox/**"
      - "!velox/docs/**"
      - "CMakeLists.txt"
      - "CMake/**"
      - "third_party/**"
      - "scripts/setup-ubuntu.sh"
      - "scripts/setup-helper-functions.sh"
      - ".github/workflows/linux-build.yml"
      - ".github/workflows/linux-build-base.yml"
>>>>>>> 8d91c1cc

permissions:
  contents: read

concurrency:
  group: ${{ github.workflow }}-${{ github.repository }}-${{ github.head_ref || github.sha }}
  cancel-in-progress: true

jobs:
<<<<<<< HEAD
  adapters:
    name: Linux release with adapters
    runs-on: linux-amd64-cpu16
    container: ghcr.io/facebookincubator/velox-dev:adapters
    defaults:
      run:
        shell: bash
    env:
      CCACHE_DIR: "${{ github.workspace }}/.ccache"
      VELOX_DEPENDENCY_SOURCE: SYSTEM
      Protobuf_SOURCE: BUNDLED # can be removed after #10134 is merged
      simdjson_SOURCE: BUNDLED
      xsimd_SOURCE: BUNDLED
      Arrow_SOURCE: BUNDLED
      Thrift_SOURCE: BUNDLED
      cudf_SOURCE:  BUNDLED
      CUDA_VERSION: "12.4"
    steps:
      - uses: actions/checkout@v4

      - name: Fix git permissions
        # Usually actions/checkout does this but as we run in a container
        # it doesn't work
        run: git config --global --add safe.directory ${GITHUB_WORKSPACE}

      - name: Install Dependencies
        run: |
          # Allows to install arbitrary cuda-version whithout needing to update
          # docker container before. It simplifies testing new/different versions
          if ! yum list installed cuda-nvcc-$(echo ${CUDA_VERSION} | tr '.' '-') 1>/dev/null; then
            source scripts/setup-centos9.sh
            install_cuda ${CUDA_VERSION}
          fi

      - uses: assignUser/stash/restore@v1
        with:
          token: '${{ secrets.ARTIFACT_CACHE_TOKEN }}'
          path: '${{ env.CCACHE_DIR }}'
          key: ccache-linux-adapters

      - name: "Zero Ccache Statistics"
        run: |
          ccache -sz

      - name: Make Release Build
        env:
          MAKEFLAGS: 'TREAT_WARNINGS_AS_ERRORS=0 NUM_THREADS=16 MAX_HIGH_MEM_JOBS=4'
          CUDA_ARCHITECTURES: 70
          CUDA_COMPILER: /usr/local/cuda-${CUDA_VERSION}/bin/nvcc
          # Set compiler to GCC 12
          CUDA_FLAGS: "-ccbin /opt/rh/gcc-toolset-12/root/usr/bin"
        run: |
          EXTRA_CMAKE_FLAGS=(
            "-DVELOX_ENABLE_BENCHMARKS=ON"
            "-DVELOX_ENABLE_ARROW=ON"
            "-DVELOX_ENABLE_PARQUET=ON"
            "-DVELOX_ENABLE_HDFS=ON"
            "-DVELOX_ENABLE_S3=ON"
            "-DVELOX_ENABLE_GCS=ON"
            "-DVELOX_ENABLE_ABFS=ON"
            "-DVELOX_ENABLE_REMOTE_FUNCTIONS=ON"
            "-DVELOX_ENABLE_GPU=ON"
            "-DVELOX_ENABLE_CUDF=ON"
            "-DVELOX_MONO_LIBRARY=ON"
          )
          make release EXTRA_CMAKE_FLAGS="${EXTRA_CMAKE_FLAGS[*]}"

      - name: Ccache after
        run: ccache -s

      - uses: assignUser/stash/save@v1
        with:
          path: '${{ env.CCACHE_DIR }}'
          key: ccache-linux-adapters

      - name: Run Tests
        # Some of the adapters dependencies are in the 'adapters' conda env
        shell: mamba run --no-capture-output -n adapters /usr/bin/bash -e {0}
        env:
          LIBHDFS3_CONF: "${{ github.workspace }}/scripts/hdfs-client.xml"
        working-directory: _build/release
        run: |
          ctest -j 8 --output-on-failure --no-tests=error -E "velox_exec_test|velox_hdfs_file_test|velox_s3|cudf"

# ubuntu-debug:
#   runs-on: linux-amd64-cpu16
#   name: "Ubuntu debug with resolve_dependency"
#   env:
#     CCACHE_DIR: "${{ github.workspace }}/.ccache"
#   defaults:
#     run:
#       shell: bash
#       working-directory: velox
#   steps:

#     - name: Get Ccache Stash
#       uses: assignUser/stash/restore@v1
#       with:
#         token: '${{ secrets.ARTIFACT_CACHE_TOKEN }}'
#         path: '${{ env.CCACHE_DIR }}'
#         key: ccache-ubuntu-debug-default

#     - name: Ensure Stash Dirs Exists
#       working-directory: ${{ github.workspace }}
#       run: |
#         mkdir -p '${{ env.CCACHE_DIR }}'

#     - uses: actions/checkout@v4
#       with:
#         path: velox

#     - name: Install Dependencies
#       run: |
#         source scripts/setup-ubuntu.sh && install_apt_deps

#     - name: Clear CCache Statistics
#       run: |
#         ccache -sz

#     - name: Make Debug Build
#       env:
#         VELOX_DEPENDENCY_SOURCE: BUNDLED
#         MAKEFLAGS: "TREAT_WARNINGS_AS_ERRORS=0 NUM_THREADS=16 MAX_HIGH_MEM_JOBS=4"
#         EXTRA_CMAKE_FLAGS: "-DVELOX_ENABLE_ARROW=ON -DVELOX_ENABLE_PARQUET=ON"
#       run: |
#         make debug

#     - name: CCache after
#       run: |
#         ccache -vs

#     - uses: assignUser/stash/save@v1
#       with:
#         path: '${{ env.CCACHE_DIR }}'
#         key: ccache-ubuntu-debug-default

#     - name: Run Tests
#       run: |
#         cd _build/debug && ctest -j 8 --output-on-failure --no-tests=error -E "velox_exec_test|cudf"
=======
  linux-gcc:
    name: Build with GCC
    uses: ./.github/workflows/linux-build-base.yml
>>>>>>> 8d91c1cc
<|MERGE_RESOLUTION|>--- conflicted
+++ resolved
@@ -17,34 +17,8 @@
 on:
   push:
     branches:
-<<<<<<< HEAD
       - "velox-cudf"
       - "pull-request/[0-9]+"
-=======
-      - "main"
-    paths:
-      - "velox/**"
-      - "!velox/docs/**"
-      - "CMakeLists.txt"
-      - "CMake/**"
-      - "third_party/**"
-      - "scripts/setup-ubuntu.sh"
-      - "scripts/setup-helper-functions.sh"
-      - ".github/workflows/linux-build.yml"
-      - ".github/workflows/linux-build-base.yml"
-
-  pull_request:
-    paths:
-      - "velox/**"
-      - "!velox/docs/**"
-      - "CMakeLists.txt"
-      - "CMake/**"
-      - "third_party/**"
-      - "scripts/setup-ubuntu.sh"
-      - "scripts/setup-helper-functions.sh"
-      - ".github/workflows/linux-build.yml"
-      - ".github/workflows/linux-build-base.yml"
->>>>>>> 8d91c1cc
 
 permissions:
   contents: read
@@ -54,7 +28,6 @@
   cancel-in-progress: true
 
 jobs:
-<<<<<<< HEAD
   adapters:
     name: Linux release with adapters
     runs-on: linux-amd64-cpu16
@@ -193,9 +166,4 @@
 
 #     - name: Run Tests
 #       run: |
-#         cd _build/debug && ctest -j 8 --output-on-failure --no-tests=error -E "velox_exec_test|cudf"
-=======
-  linux-gcc:
-    name: Build with GCC
-    uses: ./.github/workflows/linux-build-base.yml
->>>>>>> 8d91c1cc
+#         cd _build/debug && ctest -j 8 --output-on-failure --no-tests=error -E "velox_exec_test|cudf"