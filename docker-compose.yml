--- conflicted
+++ resolved
@@ -99,11 +99,7 @@
       context: .
       dockerfile: scripts/centos.dockerfile
       args:
-<<<<<<< HEAD
-        image: quay.io/centos/centos:stream8
-=======
         image: quay.io/centos/centos:stream9
->>>>>>> 6af663c4
     environment:
       NUM_THREADS: 8 # default value for NUM_THREADS
       CCACHE_DIR: "/velox/.ccache"
